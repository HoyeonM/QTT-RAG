import json
import shutil
import torch
import time
import os 

class Evaluate:
    @staticmethod
    def eval(experiment_folder, split, bem=False, llm=False, vllm=False, gpt=None, lid=False, bem_batch_size=1, llm_batch_size=1, folder=None, force=False):
        def eval_single(experiment_folder, folder, split, model, metric_name):
            if folder != None:
                folders = [folder]
            else:
                folders = [ f.path for f in os.scandir(experiment_folder) if f.is_dir() and 'tmp_' not in f.path]
            for experiment_folder in folders:
    
                print('evaluating', experiment_folder)
                def load_data(input_file):
                    result_dict = json.load(open(input_file))
                    return result_dict
                
                input_file = f'{experiment_folder}/eval_{split}_out.json'
                if os.path.exists(input_file):
                    data = load_data(input_file)

                    metrics_file = f'{experiment_folder}/eval_{split}_metrics.json'
                    try:
                       metrics_dict = json.load(open(metrics_file))
                    except: continue

                    if metric_name in metrics_dict and not force:
                        print (f"{experiment_folder}\t{metric_name}\talready done")
                        continue
                    
                    predictions, references, questions = list(), list(), list()

                    for sample in data:
                        predictions.append(sample['response'])
                        references.append(sample['label'])
                        questions.append(sample['question'])

                    if gpt is not None:
                        # openai costs
                        model_score, scores, cost = model(predictions, references, questions)
                        costs_out_file = f'{experiment_folder}/eval_{split}_cost_{metric_name}_out.json'
                        with open(costs_out_file, 'w') as fout: fout.write(json.dumps(cost))
                    else:
                        model_score, scores = model(predictions, references, questions)

                    metrics_out_file = f'{experiment_folder}/eval_{split}_metrics_{metric_name}_out.json'
                    with open(metrics_out_file, 'w') as fout:

                        for score, sample in zip(scores, data):
                            jsonl = {'question' : sample['question'], 'response': sample['response'], 'label': sample['label'], 'score': float(score)}
                            fout.write(json.dumps(jsonl)+'\n')
                            
                    metrics_dict.update({metric_name: str(model_score)})
                    print (metrics_dict,metric_name,model_score)
                    # save to _ tmp file
                    with open(metrics_file + '_', 'w') as fp:
                        json.dump(metrics_dict, fp, indent=2)
                    # when writing successful remove tmp file
                    shutil.move(metrics_file + '_', metrics_file)
    

        if bem:
            from models.evaluators.bem import BEM
            model = BEM(batch_size=bem_batch_size)
            eval_single(experiment_folder, folder, split, model, 'BEM')
        if gpt is not None:
            from models.evaluators.openai import OpenAI
            model = OpenAI(gpt)
            eval_single(experiment_folder, folder, split, model, gpt)
        if llm is not None:
            from models.evaluators.llm import LLM
            if len(llm) == 0:
                full_name, short_name = "Upstage/SOLAR-10.7B-Instruct-v1.0", "LLMeval"            
            elif len(llm)==1:
                full_name = llm[0]
                short_name = full_name
                short_name = f"LLMeval_{short_name}"        
            elif len(llm)==2:
                full_name = llm[0]
                short_name = llm[1]
<<<<<<< HEAD
                short_name = f"LLMeval_{short_name}"        
=======
                short_name = f"LLMeval_{short_name}"                    
            model = LLM(full_name, batch_size=llm_batch_size, prompt=llm_prompt)
            eval_single(experiment_folder, folder, split, model, short_name)
        
        if vllm:
            from models.evaluators.vllm import LLM
            if len(vllm) == 0:
                # corresponds to default LLMeval setting, results reported in the paper
                full_name, short_name = "Upstage/SOLAR-10.7B-Instruct-v1.0", "LLMeval"             
            elif len(vllm)==1:
                full_name = vllm[0]
                short_name = f"LLMeval_{full_name}"
            else len(vllm)==2:
                full_name = vllm[0]
                short_name = f"LLMeval_{vllm[1]}"        
            
>>>>>>> 4d367572
            model = LLM(full_name, batch_size=llm_batch_size, prompt=llm_prompt)
            eval_single(experiment_folder, folder, split, model, short_name)
        if llm_ollama is not None:
            from models.evaluators.llm_ollama import LLM
            
            if len(llm_ollama)==1:
                full_name = llm_ollama[0]
                short_name = full_name
                short_name = f"LLMeval_{short_name}"        
            elif len(llm_ollama)==2:
                full_name = llm_ollama[0]
                short_name = llm_ollama[1] 
                short_name = f"LLMeval_{short_name}"        
            model = LLM(full_name, batch_size=llm_batch_size, prompt=llm_prompt, basic_url=ollama_url)
            eval_single(experiment_folder, folder, split, model, short_name)
 
        if lid is not None:
            from models.evaluators.lid import LID
            model = LID(lid)
            eval_single(experiment_folder, folder, split, model, "lid")

    

if __name__ == "__main__":
    import argparse

    parser = argparse.ArgumentParser()
    parser.add_argument('--experiments_folder', type=str, default="experiments/")
    parser.add_argument('--folder', type=str, default=None)
    parser.add_argument('--split', type=str, default='dev')
    parser.add_argument('--bem', action='store_true')
    parser.add_argument('--llm', action='store_true')
    parser.add_argument('--vllm', action='store_true')
    parser.add_argument('--gpt', type=str, default=None)
    parser.add_argument('--lid', type=str, default=None)
    parser.add_argument('--bem_batch_size', type=int, default=1024)
    parser.add_argument('--llm_batch_size', type=int, default=1)
    parser.add_argument('--force', action='store_true')
    parser.add_argument('--llm_prompt', type=str, default="default_prompt", help="Provide yaml config file with updated prompt. Default prompt: config/evaluator/default_prompt.yaml")
    parser.add_argument('--ollama_url', type=str, default="http://localhost:11434", help="")

    
    args = parser.parse_args()
    e = Evaluate.eval(
        args.experiments_folder, 
        args.split, 
        bem=args.bem,
        llm=args.llm, 
        llm_ollama=args.llm_ollama,
        vllm=args.vllm, 
        gpt=args.gpt,
        lid=args.lid,
        bem_batch_size=args.bem_batch_size,
        llm_batch_size=args.llm_batch_size,
        llm_prompt=args.llm_prompt,
        ollama_url=args.ollama_url,
        folder=args.folder, 
        force=args.force
        )<|MERGE_RESOLUTION|>--- conflicted
+++ resolved
@@ -6,7 +6,7 @@
 
 class Evaluate:
     @staticmethod
-    def eval(experiment_folder, split, bem=False, llm=False, vllm=False, gpt=None, lid=False, bem_batch_size=1, llm_batch_size=1, folder=None, force=False):
+    def eval(experiment_folder, split, bem=False, llm=None, llm_ollama=None, vllm=None,gpt=None,clova=False,bem_batch_size=1, llm_batch_size=1, llm_prompt="default", ollama_url=None, folder=None, force=False):
         def eval_single(experiment_folder, folder, split, model, metric_name):
             if folder != None:
                 folders = [folder]
@@ -79,12 +79,11 @@
                 full_name = llm[0]
                 short_name = full_name
                 short_name = f"LLMeval_{short_name}"        
+                short_name = f"LLMeval_{short_name}"        
             elif len(llm)==2:
                 full_name = llm[0]
                 short_name = llm[1]
-<<<<<<< HEAD
                 short_name = f"LLMeval_{short_name}"        
-=======
                 short_name = f"LLMeval_{short_name}"                    
             model = LLM(full_name, batch_size=llm_batch_size, prompt=llm_prompt)
             eval_single(experiment_folder, folder, split, model, short_name)
@@ -101,7 +100,6 @@
                 full_name = vllm[0]
                 short_name = f"LLMeval_{vllm[1]}"        
             
->>>>>>> 4d367572
             model = LLM(full_name, batch_size=llm_batch_size, prompt=llm_prompt)
             eval_single(experiment_folder, folder, split, model, short_name)
         if llm_ollama is not None:
@@ -133,10 +131,30 @@
     parser.add_argument('--folder', type=str, default=None)
     parser.add_argument('--split', type=str, default='dev')
     parser.add_argument('--bem', action='store_true')
-    parser.add_argument('--llm', action='store_true')
-    parser.add_argument('--vllm', action='store_true')
-    parser.add_argument('--gpt', type=str, default=None)
-    parser.add_argument('--lid', type=str, default=None)
+    parser.add_argument('--llm', type=str, nargs='*', default=None, 
+            help="""
+                Uses default HF inference mechanism for LLM evaluation.  Requires up to 2 arguments: 
+                - full model name  and short name (used for naming output files and metrics): eg. -llm \"Upstage/SOLAR-10.7B-Instruct-v1.0\" solar 
+                - if short name is missing: use full name in naming, 
+                - if no arguments specified: falls back to default arguments: uses default values (\"Upstage/SOLAR-10.7B-Instruct-v1.0\" solar). 
+                """)
+    parser.add_argument('--vllm', type=str, nargs='*', default=None, 
+                help="""
+                    Calls vllm to run evalution. Requires 2 arguments: 
+                    Uses default HF inference mechanism for LLM evaluation.  Requires up to 2 arguments: 
+                    - full model name  and short name (used for naming output files and metrics): eg. -vllm \"Upstage/SOLAR-10.7B-Instruct-v1.0\" solar 
+                    - if short name is missing: use full name in naming, 
+                    -  if no arguments specified: falls back to default arguments: uses default values (\"Upstage/SOLAR-10.7B-Instruct-v1.0\" solar). 
+                """)
+                    
+    parser.add_argument('--llm_ollama',  type=str, nargs='*', default=None, 
+            help="""
+                Calls ollama server to run evaluation. Requires 1 or 2 arguments: 
+                - full model name  and short name (used for naming output files and metrics): eg. -llm_ollama llama3:default llama3 
+                - if short name is missing: use full name in naming
+                """ )
+    parser.add_argument('--gpt', type=str,default=None)
+    parser.add_argument('--clova', action='store_true')
     parser.add_argument('--bem_batch_size', type=int, default=1024)
     parser.add_argument('--llm_batch_size', type=int, default=1)
     parser.add_argument('--force', action='store_true')
