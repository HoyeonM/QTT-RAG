--- conflicted
+++ resolved
@@ -13,12 +13,6 @@
 
 class Tokenized_Sorted_Dataset(Dataset):
     """
-<<<<<<< HEAD
-    A dataset class to format instruction, tokenize, and sort data.
-    """
-
-    def __init__(self, data, model, training=False):
-=======
     Custom PyTorch Dataset that tokenizes and sorts data based on token length.
 
     Args:
@@ -27,7 +21,6 @@
         training (bool): Whether to include labels in tokenization (for training).
     """
     def __init__(self, data, model, training: bool = False):
->>>>>>> 3e38ec4e
 
         self.model = model
         self.tokenizer = self.model.tokenizer
