--- conflicted
+++ resolved
@@ -129,18 +129,10 @@
 
 class RAGMetrics:
     @staticmethod
-<<<<<<< HEAD
-    def compute(predictions: List[str], references: List[List[str]], questions: List[str] = None):
-
-        rouge1, rouge2, rougel = rouge_score(predictions, references)
-        f1, precision, recall = f1_score(predictions, references)
-        f1_char3gram, precision_char3gram, recall_char3gram = f1_score(predictions, references, ngrams)
-=======
     def compute(predictions, references, questions=None):
         rouge = rouge_score(predictions, references)
         f1_scores = f1_score(predictions, references)
         recall_char3gram = f1_score(predictions, references, ngrams)["recall"]
->>>>>>> 3e38ec4e
         return {    "M": match_score(predictions, references),
                     "EM": exact_match_score(predictions, references),
                     "F1": f1_scores["f1"],
