'''
BERGEN
Copyright (c) 2024-present NAVER Corp.
CC BY-NC-SA 4.0 license
'''

from modules.retrieve import Retrieve
from modules.rerank import Rerank
from modules.generate_query import GenerateQueries
from modules.process_context import ProcessContext
from modules.dataset_processor import ProcessDatasets
from modules.metrics import RAGMetrics
import time 
import shutil
import os 
from tqdm import tqdm
import json
from hydra.utils import instantiate
from utils import (
    eval_retrieval_kilt, init_experiment, move_finished_experiment,
    write_trec, prepare_dataset_from_ids, load_trec,
    print_generate_out, print_rag_model,
    write_generated, write_dict, get_by_id, get_index_path, get_query_generation_filename,
    get_context_processing_filename,
    get_reranking_filename, format_time, get_ranking_filename, get_finished_experiment_name
)

class RAG:
    def __init__(self, 
                generator=None, 
                retriever=None, 
                reranker=None,
                query_generator=None, 
                context_processor=None,
                
                runs_folder=None,
                run_name=None, 
                dataset=None, 
                processing_num_proc=1,
                dataset_folder='datasets/',
                index_folder='indexes/',
                generated_query_folder='generated_queries/',
                processed_context_folder='processed_contexts/',
                experiments_folder='experiments/', 
                qrels_folder='qrels/',
                overwrite_datasets=False,
                overwrite_exp=False,
                overwrite_index=False,
                retrieve_top_k=1,
                rerank_top_k=1,
                generation_top_k=1,
                pyserini_num_threads=1,
                config=None,
                debug=False,
                continue_batch=None,
                train=None,
                prompt=None,
                **kwargs,
                ):
        
        retriever_config = retriever
        reranker_config = reranker
        generator_config = generator
        query_generator_config = query_generator
        context_processor_config = context_processor
        dataset_config = dataset


        #if all the config are still None, load from config

        #if none, then load from config
        if generator_config == None:
            generator_config = config.generator if hasattr(config, 'generator') else None
        if query_generator_config == None:
            query_generator_config = config.query_generator if hasattr(config, 'query_generator') else None
        if retriever_config == None:
            retriever_config = config.retriever if hasattr(config, 'retriever') else None
        if reranker_config == None:
            reranker_config = config.reranker if hasattr(config, 'reranker') else None
        if context_processor_config == None:
            context_processor_config = config.context_processor if hasattr(config, 'context_processor') else None
        if dataset_config == None:
            dataset_config = config.dataset if hasattr(config, 'dataset') else None

        if query_generator_config is None:
            query_generator_config = {"init_args": {"_target_": "models.query_generators.copy.CopyQuery"}}
        
        self.debug = debug
        self.dataset_folder = dataset_folder
        self.experiments_folder = experiments_folder
        self.runs_folder = runs_folder
        self.generated_query_folder = generated_query_folder
        self.processed_context_folder = processed_context_folder
        self.qrels_folder = qrels_folder
        self.run_name = run_name
        self.processing_num_proc = processing_num_proc
        self.index_folder = index_folder
        self.config = config
        self.retrieve_top_k = retrieve_top_k
        self.rerank_top_k = rerank_top_k
        self.generation_top_k = generation_top_k
        self.pyserini_num_threads = pyserini_num_threads
        self.overwrite_exp = overwrite_exp
        self.overwrite_index = overwrite_index
        self.training_config = train

        assert self.generation_top_k <= self.rerank_top_k <= self.retrieve_top_k
        # init experiment (set run name, create dirs)
        self.run_name, self.experiment_folder = init_experiment(config, experiments_folder, index_folder, runs_folder, run_name, overwrite_exp=self.overwrite_exp, continue_batch=continue_batch)
        # process datasets, downloading, loading, covert to format
        self.datasets = ProcessDatasets.process(
            dataset_config, 
            out_folder=self.dataset_folder, 
            num_proc=processing_num_proc,
            overwrite=overwrite_datasets,
            debug=debug,
            shuffle_labels=True if generator_config != None and generator_config.init_args.model_name == 'random_answer' else False,
            oracle_provenance=True if retriever_config != None and retriever_config.init_args.model_name == 'oracle_provenance' else False,
            )
        
        self.metrics = {
            "train": RAGMetrics,
            # lookup metric with dataset name (tuple: dataset_name, split) 
            "dev": RAGMetrics, 
            "test": None,
        }
        # init retriever
        self.retriever = Retrieve(
                    **retriever_config,
                    pyserini_num_threads=self.pyserini_num_threads,
                    continue_batch=continue_batch,
                    ) if retriever_config != None else None
        # init reranker
        self.reranker = Rerank(
            **reranker_config,
            ) if reranker_config != None else None

        # Hydra way of instantiating generator object defined in config.
        self.generator = instantiate(generator_config.init_args, prompt=prompt) if generator_config != None else None

        self.query_generator = GenerateQueries(self.generator, **query_generator_config) if query_generator_config != None else None

        self.context_processor = ProcessContext(**context_processor_config) if context_processor_config != None else None
        
        # print RAG model
        print_rag_model(self, retriever_config, reranker_config, generator_config)
        
    def eval(self, dataset_split):

        dataset = self.datasets[dataset_split]
        query_dataset_name = self.datasets[dataset_split]['query'].name
        doc_dataset_name = self.datasets[dataset_split]['doc'].name

        # query generation (or copying in case query_generator="copy")
        if self.retriever != None:
            dataset = self.generate_query(
                dataset,
                query_dataset_name, 
                dataset_split, 
            )
        
        # retrieve
        if self.retriever != None:
            query_ids, doc_ids, _ = self.retrieve(
                    dataset, 
                    query_dataset_name, 
                    doc_dataset_name,
                    dataset_split, 
                    self.retrieve_top_k,
                    )  
        else:
            query_ids, doc_ids = None, None
        # rerank
        if self.reranker !=  None:
            query_ids, doc_ids, _ = self.rerank(
                dataset, 
                query_dataset_name, 
                doc_dataset_name,
                dataset_split, 
                query_ids, 
                doc_ids,
                self.rerank_top_k,
                )

        # generate
        if self.generator !=  None:
            questions, _, predictions, references = self.generate(
                dataset, 
                dataset_split, 
                query_dataset_name, 
                doc_dataset_name, 
                query_ids, 
                doc_ids,
                )
            # eval metrics
            self.eval_metrics(
                dataset_split, 
                questions, 
                predictions, 
                references
                )

        move_finished_experiment(self.experiment_folder)


    def generate_query(self, dataset, query_dataset_name, dataset_split):
        id2index = dataset['query'].id2index
        if self.query_generator.get_clean_model_name() == "copy":
            dataset['query'] = dataset['query'].add_column("generated_query", dataset['query']["content"])
        else:
            gen_query_file = get_query_generation_filename(
                self.generated_query_folder, 
                query_dataset_name, 
                self.query_generator.get_clean_model_name(), 
                dataset_split
            )
            if not os.path.exists(gen_query_file) or self.overwrite_exp or self.overwrite_index:
                print("Generating search queries...")
                generated_queries = self.query_generator.eval(dataset['query'])
                os.makedirs(self.generated_query_folder, exist_ok=True)
                with open(gen_query_file, 'w') as fp: 
                    json.dump({"generated_queries": generated_queries}, fp)
            else:
                print("Using pre-generated search queries...")
                with open(gen_query_file, 'r') as fp: 
                    generated_queries = json.load(fp)["generated_queries"]
            dataset['query'] = dataset['query'].add_column("generated_query", generated_queries)
            shutil.copyfile(gen_query_file, f'{self.experiment_folder}/{gen_query_file.split("/")[-1]}')
        dataset['query'].id2index = id2index
        return dataset
    
    def retrieve(self, 
                 dataset, 
                 query_dataset_name, 
                 doc_dataset_name,
                 dataset_split, 
                 retrieve_top_k,
                 eval_ranking=True,
                 ):
        
        ranking_file = get_ranking_filename(
            self.runs_folder,
            query_dataset_name,
            doc_dataset_name,
            self.retriever.get_clean_model_name(),
            dataset_split, 
            retrieve_top_k,
            self.query_generator.get_clean_model_name()
        )
        #if return_embeddings:
                #raise NotImplementedError('For returning Embeddings is not yet fully implemented!')
        doc_embeds_path = get_index_path(self.index_folder, doc_dataset_name, self.retriever.get_clean_model_name(), 'doc')
        query_embeds_path = get_index_path(self.index_folder, query_dataset_name, self.retriever.get_clean_model_name(), 'query', dataset_split=dataset_split, query_generator_name=self.query_generator.get_clean_model_name())
        if not os.path.exists(ranking_file) or self.overwrite_exp or self.overwrite_index:
            print(f'Run {ranking_file} does not exists, running retrieve...')
             # retrieve
            out_ranking = self.retriever.retrieve(
                dataset,
                query_embeds_path,
                doc_embeds_path,
                retrieve_top_k,
                overwrite_index=self.overwrite_index
                )
            query_ids, doc_ids, scores = out_ranking['q_id'], out_ranking['doc_id'], out_ranking['score']
            write_trec(ranking_file, query_ids, doc_ids, scores)
        else:             
            query_ids, doc_ids, scores = load_trec(ranking_file)
        # copy ranking file to experiment folder    
        shutil.copyfile(ranking_file, f'{self.experiment_folder}/{ranking_file.split("/")[-1]}')
        if eval_ranking:
            if 'ranking_label' in self.datasets[dataset_split]['query'].features:
                print('Evaluating retrieval...')
                wiki_doc_ids = [get_by_id(self.datasets[dataset_split]['doc'], doc_ids_q, 'wikipedia_id') for doc_ids_q in tqdm(doc_ids, desc='Getting wiki ids...')]
                eval_retrieval_kilt(
                    self.experiment_folder, 
                    self.qrels_folder, 
                    query_dataset_name, 
                    doc_dataset_name,
                    dataset_split, query_ids, 
                    wiki_doc_ids, scores, 
                    top_k=self.generation_top_k, 
                    debug=self.debug,
                    )
        return query_ids, doc_ids, scores

    def rerank(self, 
               dataset, 
               query_dataset_name, 
               doc_dataset_name, 
               dataset_split, 
               query_ids, 
               doc_ids, 
               rerank_top_k, 
               return_embeddings=False
               ):
        
        doc_ids = [doc_ids_q[:rerank_top_k] for doc_ids_q in doc_ids]

        reranking_file = get_reranking_filename(
            self.runs_folder,
            query_dataset_name,
            doc_dataset_name,
            dataset_split,
            self.retriever.get_clean_model_name(),
            self.retrieve_top_k,
            self.reranker.get_clean_model_name(),
            self.rerank_top_k,
            self.query_generator.get_clean_model_name()
        )

        if not os.path.exists(reranking_file) or self.overwrite_exp:
            rerank_dataset = prepare_dataset_from_ids(
                    dataset, 
                    query_ids, 
                    doc_ids,
                    multi_doc=False,
                    query_field="generated_query"
                )
            out_ranking = self.reranker.eval(rerank_dataset, return_embeddings=return_embeddings)
            query_ids, doc_ids, scores = out_ranking['q_id'], out_ranking['doc_id'], out_ranking['score']
            write_trec(reranking_file, query_ids, doc_ids, scores)
        else:
            # copy reranking file to experiment folder 
            shutil.copyfile(reranking_file, f'{self.experiment_folder}/{reranking_file.split("/")[-1]}')
            query_ids, doc_ids, scores = load_trec(reranking_file)
        if 'ranking_label' in self.datasets[dataset_split]['query'].features:
            print('Evaluating retrieval...')
            wiki_doc_ids = [get_by_id(dataset['doc'], doc_ids_q, 'wikipedia_id') for doc_ids_q in doc_ids]
            eval_retrieval_kilt(
                self.experiment_folder, 
                self.qrels_folder, 
                query_dataset_name, 
                doc_dataset_name,
                dataset_split, 
                query_ids, 
                wiki_doc_ids, 
                scores, 
                top_k=self.generation_top_k, 
                reranking=True, 
                debug=self.debug
                )
        return query_ids, doc_ids, scores

    def process_context(self, gen_dataset, 
                       query_dataset_name, 
                       doc_dataset_name, 
                       dataset_split):
        process_context_file = get_context_processing_filename(
            self.processed_context_folder, 
            query_dataset_name,
            doc_dataset_name,
            dataset_split,
            self.retriever.get_clean_model_name(),
            self.retrieve_top_k,
            self.reranker.get_clean_model_name() if self.reranker is not None else None,
            self.rerank_top_k,
            self.query_generator.get_clean_model_name(),
            self.context_processor.get_clean_model_name(),
        )
        if not os.path.exists(process_context_file) or self.overwrite_exp or self.overwrite_index:
            processed_contexts = self.context_processor.eval(gen_dataset['doc'], gen_dataset['query'])
            os.makedirs(self.processed_context_folder, exist_ok=True)
            with open(process_context_file, 'w') as fp: 
                json.dump({"processed_contexts": processed_contexts}, fp)
        else:
            with open(process_context_file, 'r') as fp: 
                processed_contexts = json.load(fp)["processed_contexts"]
        #gen_dataset_new = gen_dataset.map(lambda ex: {"doc": processed_contexts}, batched=True)
        gen_dataset = gen_dataset.remove_columns('doc')
        gen_dataset = gen_dataset.add_column('doc', processed_contexts)
        shutil.copyfile(process_context_file, f'{self.experiment_folder}/{process_context_file.split("/")[-1]}')
        return gen_dataset
    
    def generate(self, 
                 dataset, 
                 dataset_split, 
                 query_dataset_name, 
                 doc_dataset_name, 
                 query_ids, 
                 doc_ids,
                 ):
        doc_ids = [doc_ids_q[:self.generation_top_k] for doc_ids_q in doc_ids] if doc_ids != None else doc_ids 

        gen_dataset = prepare_dataset_from_ids(
            dataset, 
            query_ids, 
            doc_ids,
            multi_doc=True, 
            query_field="content",
            )

        if self.context_processor is not None and self.retriever is not None:
            gen_dataset = self.process_context(
                                               gen_dataset, 
                                               query_dataset_name, 
                                               doc_dataset_name, 
                                               dataset_split)
        
        generation_start = time.time()
        query_ids, questions, instructions, predictions, references, ranking_labels  = self.generator.eval(gen_dataset)
        generation_time = time.time() - generation_start
        write_generated(
            self.experiment_folder,
            f"eval_{dataset_split}_out.json",
            query_ids, 
            questions,
            instructions, 
            predictions, 
            references, 
            ranking_labels
        )

        print_generate_out(
            questions,
            instructions,
            predictions,
            query_ids, 
            references,
            ranking_labels,
            )

        
        if hasattr(self.generator,"total_cost"):
            print(self.generator.total_cost,self.generator.prompt_cost, self.generator.completion_cost)
            write_dict(self.experiment_folder, f"eval_{dataset_split}_generation_cost.json", 
                       {'total_cost':self.generator.total_cost,
                        'prompt_cost':self.generator.prompt_cost,
                        'completion_cost':self.generator.completion_cost}
                        )


        formated_time_dict = format_time("Generation time", generation_time)
        write_dict(self.experiment_folder, f"eval_{dataset_split}_generation_time.json", formated_time_dict)

        return questions, instructions, predictions, references

    def eval_metrics(self, dataset_split, questions, predictions, references):
        if predictions == references == questions == None:
            return
        metrics_out = self.metrics[dataset_split].compute(
        predictions=predictions, 
        references=references, 
        questions=questions
        )
        write_dict(self.experiment_folder, f"eval_{dataset_split}_metrics.json", metrics_out)
    

    def train(self):
        from transformers import TrainingArguments
        from transformers import AutoModelForCausalLM
        from peft import LoraConfig, get_peft_model, prepare_model_for_kbit_training
        from modules.trainer import RAGTrainer
        import torch
        from transformers import Trainer
        from modules.dataset import Tokenized_Sorted_Dataset
        from torch.utils.data import DataLoader

        dataset_split = 'train'
        dataset = self.datasets[dataset_split] 
        query_dataset_name = dataset['query'].name
        doc_dataset_name = dataset['doc'].name

        # query generation (or copying in case query_generator="copy")
        if self.retriever != None:
            dataset = self.generate_query(
                dataset,
                query_dataset_name, 
                dataset_split, 
            )
        
        # if no retriever don't load doc embeddings
        if self.retriever != None:
            query_ids, doc_ids, _ = self.retrieve(
                dataset, 
                query_dataset_name, 
                doc_dataset_name,
                dataset_split, 
                self.retrieve_top_k,
                eval_ranking=False
                )            
        else:
            query_ids, doc_ids = None, None

        if self.reranker !=  None:
            query_ids, doc_ids, _ = self.rerank(
                dataset,
                query_dataset_name,
                doc_dataset_name,
                dataset_split,
                query_ids,
                doc_ids,
                self.rerank_top_k,
                )

        # get top-k docs
        doc_ids = [doc_ids_q[:self.generation_top_k] for doc_ids_q in doc_ids] if doc_ids != None else doc_ids

        # prepare dataset
        gen_dataset = prepare_dataset_from_ids(
            dataset, 
            query_ids, 
            doc_ids, 
            multi_doc=True, 
            )

        # context processing if needed
        if self.context_processor is not None and self.retriever is not None:
            gen_dataset = self.process_context(
                                               gen_dataset, 
                                               query_dataset_name, 
                                               doc_dataset_name, 
                                               dataset_split)
        
        # split train into train and test
        train_test_datasets = gen_dataset.train_test_split(self.training_config.test_size_ratio, seed=42)
        print("Preprocessing data...")
        train_test_datasets['train'] = Tokenized_Sorted_Dataset(train_test_datasets['train'], self.generator, training=True)
<<<<<<< HEAD
        train_test_datasets['test'] = Tokenized_Sorted_Dataset(train_test_datasets['test'], self.generator, training=True)
=======
        train_test_datasets['test'] = Tokenized_Sorted_Dataset(train_test_datasets['test'], self.generator, training=True) # set training=True to have labels (if False, eval loss will be None)
>>>>>>> aca241ed

        # We keep some data to log in wandb, from the test set:
        call_back_data = Tokenized_Sorted_Dataset(train_test_datasets['test'], self.generator, training=False)
        n_in_call_back_select = min(len(train_test_datasets['test']), self.training_config.generate_test_samples)
        call_back_data_select = DataLoader(call_back_data.select(range(n_in_call_back_select)), 
                                           batch_size=self.training_config.trainer.per_device_eval_batch_size, 
                                           collate_fn=lambda l: self.generator.model.collate_fn(l, eval=True))

        print("Data preprocessed")
        # if lora in train config
        if 'lora' in self.training_config:
            self.generator.model = prepare_model_for_kbit_training(self.generator.model)
            print("using lora training")
            # lora config
            lora_config = LoraConfig(
                **self.training_config.lora,
                target_modules=['q_proj', 'down_proj', 'gate_proj', 'k_proj', 'v_proj', 'o_proj', 'up_proj'],
                )
            # get adapter
            self.generator.model = get_peft_model(self.generator.model, lora_config)
            self.generator.model.print_trainable_parameters()

        total_batch_size = self.training_config.trainer.per_device_train_batch_size * torch.cuda.device_count()
        total_steps = len(train_test_datasets['train']) // total_batch_size
        num_saving_steps = self.training_config.num_saving_steps
        eval_steps =  max(total_steps// num_saving_steps, 1)
        save_steps = max(total_steps  // num_saving_steps, 1)
        logging_steps = max(total_steps // num_saving_steps, 1)

        if self.training_config.trainer.report_to == "wandb":
            import wandb
            wandb_api_key = os.environ.get("WANDB_API_KEY")
            if wandb_api_key is None:
                raise RuntimeError("please set environment variable WANDB_API_KEY to log into wandb. Otherwise disable wandb by setting training config trainer.report_to: 'none' ")
            wandb.login(key=wandb_api_key)
            wandb.init(project=self.training_config.wandb_project_name, name=self.run_name)

        args = TrainingArguments(
            run_name=self.run_name,
            output_dir=f'{self.experiment_folder}/train/',
            **self.training_config.trainer,
            evaluation_strategy="steps",
            eval_steps=eval_steps,
            save_steps=save_steps,
            logging_steps=logging_steps,
            load_best_model_at_end=True,
            remove_unused_columns=False,
        )
        trainer = RAGTrainer(
            model=self.generator.model,
            model_prediction_step=self.generator.prediction_step,
            generate=self.generator.generate,
            args=args,
            data_collator=self.generator.collate_fn,
            train_dataset=train_test_datasets['train'],
            eval_dataset=train_test_datasets['test'],
            call_back_data=call_back_data_select
        )
        #FIXME TODO: check if checkpoint_last.pt is present in the current folder, than resume_from_checkpoint=True
        trainer.train()
        self.generator.model = trainer.model
        move_finished_experiment(self.experiment_folder)
        self.experiment_folder = get_finished_experiment_name(self.experiment_folder)
        if self.training_config.trainer.report_to == "wandb":
            wandb.finish()<|MERGE_RESOLUTION|>--- conflicted
+++ resolved
@@ -515,11 +515,7 @@
         train_test_datasets = gen_dataset.train_test_split(self.training_config.test_size_ratio, seed=42)
         print("Preprocessing data...")
         train_test_datasets['train'] = Tokenized_Sorted_Dataset(train_test_datasets['train'], self.generator, training=True)
-<<<<<<< HEAD
         train_test_datasets['test'] = Tokenized_Sorted_Dataset(train_test_datasets['test'], self.generator, training=True)
-=======
-        train_test_datasets['test'] = Tokenized_Sorted_Dataset(train_test_datasets['test'], self.generator, training=True) # set training=True to have labels (if False, eval loss will be None)
->>>>>>> aca241ed
 
         # We keep some data to log in wandb, from the test set:
         call_back_data = Tokenized_Sorted_Dataset(train_test_datasets['test'], self.generator, training=False)
