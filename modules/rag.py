--- conflicted
+++ resolved
@@ -3,19 +3,15 @@
 Copyright (c) 2024-present NAVER Corp.
 CC BY-NC-SA 4.0 license
 '''
-from functools import partial
 import time 
 import shutil
 import os 
 import json
 from tqdm import tqdm
 from hydra.utils import instantiate
-<<<<<<< HEAD
-
-=======
+
 import pandas as pd
 import numpy as np
->>>>>>> 68bbaadf
 from utils import (
     eval_retrieval_kilt, init_experiment, move_finished_experiment,
     write_trec, prepare_dataset_from_ids, load_trec,
@@ -30,6 +26,7 @@
 from modules.process_context import ProcessContext
 from modules.dataset_processor import ProcessDatasets
 from modules.metrics import RAGMetrics
+
 
 class RAG:
     def __init__(self, 
@@ -459,7 +456,6 @@
 
     def train(self):
         import torch
-        from torch.utils.data import DataLoader
         from transformers import TrainingArguments, Trainer
         from peft import LoraConfig, get_peft_model, prepare_model_for_kbit_training
         from modules.dataset import Tokenized_Sorted_Dataset
@@ -522,7 +518,6 @@
                                                dataset_split)
         
         # split train into train and test
-<<<<<<< HEAD
         if isinstance(self.training_config.test_size, int):
             self.training_config.test_size = min(len(gen_dataset)//2, self.training_config.test_size)
             
@@ -530,19 +525,7 @@
 
         print("Preprocessing data...")
         train_test_datasets['train'] = Tokenized_Sorted_Dataset(train_test_datasets['train'], self.generator, training=True)
-        call_back_data = Tokenized_Sorted_Dataset(train_test_datasets['test'], self.generator, training=False)
-=======
-        train_test_datasets = gen_dataset.train_test_split(self.training_config.test_size_ratio, seed=42)
-        print("Preprocessing data...")
-        train_test_datasets['train'] = Tokenized_Sorted_Dataset(train_test_datasets['train'], self.generator, training=True)
->>>>>>> 68bbaadf
         train_test_datasets['test'] = Tokenized_Sorted_Dataset(train_test_datasets['test'], self.generator, training=True)
-
-        # We keep some data to log in wandb, from the test set:
-        n_in_call_back_select = min(len(train_test_datasets['test']), self.training_config.generate_test_samples)
-        call_back_data_select = DataLoader(call_back_data.select(range(n_in_call_back_select)), 
-                                           batch_size=self.training_config.trainer.per_device_eval_batch_size, 
-                                           collate_fn=partial(self.generator.collate_fn, eval=True))
 
         print("Data preprocessed")
         # if lora in train config
@@ -564,15 +547,6 @@
         eval_steps =  max(total_steps// num_saving_steps, 1)
         save_steps = max(total_steps  // num_saving_steps, 1)
         logging_steps = max(total_steps // num_saving_steps, 1)
-
-        if self.training_config.trainer.report_to == "wandb":
-            import wandb
-            wandb_api_key = os.environ.get("WANDB_API_KEY")
-            if wandb_api_key is None:
-                raise RuntimeError("please set environment variable WANDB_API_KEY to log into wandb. \
-                    Otherwise disable wandb by setting training config trainer.report_to: 'none' ")
-            wandb.login(key=wandb_api_key)
-            wandb.init(project=self.training_config.wandb_project_name, name=self.run_name)
 
         args = TrainingArguments(
             run_name=self.run_name,
@@ -585,37 +559,16 @@
             load_best_model_at_end=True,
             remove_unused_columns=False,
         )
-<<<<<<< HEAD
-
-        callbacks = []
-        if self.training_config.trainer.report_to != 'none':
-            from modules.wandb_callback import WandbPredictionProgressCallback
-            callbacks.append(
-                WandbPredictionProgressCallback(
-                    tokenizer=self.generator.tokenizer,
-                    generation_step=self.generator.generate,
-                    dataloader=call_back_data_select,
-            ))
 
         trainer = Trainer(
-=======
-        trainer = RAGTrainer(
->>>>>>> 68bbaadf
             model=self.generator.model,
             args=args,
             data_collator=self.generator.collate_fn,
             train_dataset=train_test_datasets['train'],
-            eval_dataset=train_test_datasets['test'],
-            callbacks=callbacks
-        )
-<<<<<<< HEAD
-        
-=======
-        #FIXME TODO: check if checkpoint_last.pt is present in the current folder, than resume_from_checkpoint=True
->>>>>>> 68bbaadf
+            eval_dataset=train_test_datasets['test']
+        )
+                
         trainer.train()
         self.generator.model = trainer.model
         move_finished_experiment(self.experiment_folder)
-        self.experiment_folder = get_finished_experiment_name(self.experiment_folder)
-        if self.training_config.trainer.report_to == "wandb":
-            wandb.finish()+        self.experiment_folder = get_finished_experiment_name(self.experiment_folder)