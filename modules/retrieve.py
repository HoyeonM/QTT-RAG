'''
BERGEN
Copyright (c) 2024-present NAVER Corp.
CC BY-NC-SA 4.0 license
'''

# Retrieve
from tqdm import tqdm
import sys
from torch.utils.data import DataLoader
import torch
import os 
import glob
from hydra.utils import instantiate
from utils import load_embeddings

class Retrieve:
    def __init__(self, 
                 init_args=None,
                 batch_size=128, 
                 batch_size_sim=1024, 
                 pyserini_num_threads=1,
                 return_embeddings=False,
                 continue_batch=None
                 ):

        self.continue_batch = continue_batch
        self.batch_size = batch_size
        self.batch_size_sim = batch_size_sim
        self.pyserini_num_threads = pyserini_num_threads
        self.return_embeddings = return_embeddings
        # instaniate model
        self.model = instantiate(init_args)


    def index(self, dataset, index_path, query_or_doc, overwrite_index=False):
        dataset = dataset[query_or_doc]
        # if dataset has not been encoded before
        if not os.path.exists(index_path) or self.continue_batch != None or overwrite_index:
            if self.model.model_name == 'bm25' and query_or_doc == 'doc':
                self.model.index(dataset, index_path, num_threads=self.pyserini_num_threads)
            elif self.model.model_name == 'oracle_provenance':
                pass
            elif self.model.model_name == 'bm25' and query_or_doc == 'query':
                pass
            else: 
                dataset = dataset.remove_columns(['id'])
                _ = self.encode_and_save(dataset, save_path=index_path, query_or_doc=query_or_doc)
                # self.save_index(embs, index_path)

    def retrieve(self, dataset, query_embeds_path, doc_embeds_path, top_k_documents, return_docs=False, overwrite_index=False):

        # index if index doesn't exist
        self.index(dataset, query_embeds_path, query_or_doc='query', overwrite_index=overwrite_index)
        self.index(dataset, doc_embeds_path, query_or_doc='doc', overwrite_index=overwrite_index)

        doc_ids = dataset['doc']['id']
        q_ids = dataset['query']['id']


        if self.model.model_name == "bm25":
            bm25_out = self.model(
                dataset['query'], 
                index_path=doc_embeds_path, 
                top_k_documents=top_k_documents, 
                batch_size=self.batch_size, 
                num_threads=self.pyserini_num_threads,
                return_docs=return_docs,
                )
            
            return bm25_out
        else:
            self.model.model = self.model.model.to('cuda')

            query_embeds = load_embeddings(query_embeds_path)
            query_embeds = query_embeds.to_dense().to('cuda')


            # separate query embedding in chunks
            chunks = torch.split(query_embeds, self.batch_size_sim, dim=0)
            scores_sorted_topk, indices_sorted_topk, embeds_sorted_top_k = list(), list(), list()
            for chunk in tqdm(chunks, desc=f'Retrieving docs...', total=len(chunks)):
                scores_sorted_topk_chunk, indices_sorted_topk_chunk, embeds_sorted_top_k_chunk   = self.load_collection_and_retrieve(chunk, doc_embeds_path, top_k_documents, dataset_size=len(dataset['doc']),return_embeddings=self.return_embeddings)
                scores_sorted_topk.append(scores_sorted_topk_chunk)
                indices_sorted_topk.append(indices_sorted_topk_chunk)
                if self.return_embeddings:
                    embeds_sorted_top_k.append(embeds_sorted_top_k_chunk)

            scores_sorted_topk = torch.cat(scores_sorted_topk, dim=0)
            indices_sorted_topk = torch.cat(indices_sorted_topk, dim=0)
            if self.return_embeddings:
                embeds_sorted_top_k = torch.cat(embeds_sorted_top_k, dim=0)
            self.model.model = self.model.model.to('cpu')


            # Use sorted top-k indices indices to retrieve corresponding document IDs
            doc_ids = [[doc_ids[i] for i in q_idxs] for q_idxs in indices_sorted_topk]
            return {
                #"doc_emb": doc_embs if return_embeddings else None,
                "doc_emb": embeds_sorted_top_k if self.return_embeddings else None,
                "q_emb": query_embeds if self.return_embeddings else None,
                "score": scores_sorted_topk,
                "q_id": q_ids,
                "doc_id": doc_ids
            }

    @torch.no_grad() 
    def encode_and_save(self, dataset, save_path, query_or_doc=None, chunk_size=150000):
        save_every_n_batches = chunk_size // self.batch_size
        total_n_batches = len(dataset)//self.batch_size + int(bool(len(dataset)%self.batch_size))
        # make index folder if save_path is provided
        os.makedirs(save_path, exist_ok=True)
        dataloader = DataLoader(
            dataset, 
            batch_size=self.batch_size, 
            # collate_fn=lambda batch: self.model.collate_fn(batch, query_or_doc) if query_or_doc != None else self.model.collate_fn(batch),
            collate_fn=lambda batch: self.model.collate_fn(batch, query_or_doc),
            num_workers=4
            )
        embs_list = list()
        self.model.model = self.model.model.to('cuda')
        for i, batch in tqdm(enumerate(dataloader), total=total_n_batches , desc=f'Encoding: {self.model.model_name}', file=sys.stderr):
            if self.continue_batch != None:
                if i <= self.continue_batch:
                    continue
            outputs = self.model(query_or_doc, batch)
            emb = outputs['embedding']
            if save_path != None:
                emb = emb.detach().cpu()
            embs_list.append(emb)
            # save chunk if save_path provided
            if i % save_every_n_batches == 0 and i != 0 or i == total_n_batches-1:
                chunk_save_path = self.get_chunk_path(save_path, i)
                embs = torch.cat(embs_list)
                if 'splade' in self.model.model_name:
                    embs = embs.to_sparse()
                torch.save(embs, chunk_save_path)
                embs_list = list()
        self.model.model = self.model.model.to('cpu')
        
        return None

    @torch.no_grad()
    def load_collection_and_retrieve(self, emb_q, doc_embeds_path, top_k_documents, detach_and_cpu=True, return_embeddings=False, dataset_size=None):
        emb_files = glob.glob(f'{doc_embeds_path}/*.pt')
        sorted_emb_files = sorted(emb_files, key=lambda x: int(''.join(filter(str.isdigit, x))))

        top_k_scores_list, top_k_indices_list, top_k_embed_list= [], [], []

        num_emb = 0
        for emb_file in tqdm(sorted_emb_files, total=len(sorted_emb_files), desc=f'Load embeddings and retrieve...'):
            emb_chunk = torch.load(emb_file)
            emb_chunk = emb_chunk.to('cuda')
<<<<<<< HEAD
            scores_q = self.model.similarity_fn(emb_q.float(), emb_chunk.float())
            if detach_and_cpu:
                scores_q = scores_q.detach().cpu().float()
=======
            scores_q = self.model.similarity_fn(emb_q, emb_chunk)
            # slows down inference too much
            # if detach_and_cpu:
            #     scores_q = scores_q.detach().cpu().float()
>>>>>>> f5aaa204
            scores_sorted_q, indices_sorted_q = torch.topk(scores_q, top_k_documents, dim=1)
            top_k_scores_list.append(scores_sorted_q)
            top_k_indices_list.append(indices_sorted_q+num_emb)
            if return_embeddings:
                emb_chunk_dense = emb_chunk.to_dense()
                top_k_embeddings = emb_chunk_dense[indices_sorted_q]
                top_k_embed_list.append(top_k_embeddings)
            num_emb += emb_chunk.shape[0]

        if num_emb != dataset_size:
            raise IOError(f'!!! Index is not complete. Please re-index. Missing {dataset_size-num_emb} documents in the index. !!!')

        # Concatenate top-k scores and indices from each chunk
        all_top_k_scores = torch.cat(top_k_scores_list, dim=1)
        all_top_k_indices = torch.cat(top_k_indices_list, dim=1)

        if return_embeddings:
            all_top_k_embeds = torch.cat(top_k_embed_list, dim=1).to('cpu')
        # Get final top-k scores and indices across all chunks
        final_top_k_scores, top_k_indices = torch.topk(all_top_k_scores, top_k_documents, dim=1)
        # Extract corresponding indices for final top-k scores
        final_top_k_indices = torch.gather(all_top_k_indices, 1, top_k_indices)

        if return_embeddings:
            final_top_k_embeddings = torch.gather(all_top_k_embeds, 1,
                                                  top_k_indices.unsqueeze(-1).expand(-1, -1, all_top_k_embeds.shape[-1]))

            return final_top_k_scores, final_top_k_indices, final_top_k_embeddings
        else:
            return final_top_k_scores, final_top_k_indices, None

   

    def tokenize(self, example):
       return self.model.tokenize(example)
    
    def get_clean_model_name(self):
        return self.model.model_name.replace('/', '_')

    def get_chunk_path(self, save_path, chunk):
        return f'{save_path}/embedding_chunk_{chunk}.pt'


<|MERGE_RESOLUTION|>--- conflicted
+++ resolved
@@ -151,16 +151,10 @@
         for emb_file in tqdm(sorted_emb_files, total=len(sorted_emb_files), desc=f'Load embeddings and retrieve...'):
             emb_chunk = torch.load(emb_file)
             emb_chunk = emb_chunk.to('cuda')
-<<<<<<< HEAD
             scores_q = self.model.similarity_fn(emb_q.float(), emb_chunk.float())
-            if detach_and_cpu:
-                scores_q = scores_q.detach().cpu().float()
-=======
-            scores_q = self.model.similarity_fn(emb_q, emb_chunk)
             # slows down inference too much
             # if detach_and_cpu:
             #     scores_q = scores_q.detach().cpu().float()
->>>>>>> f5aaa204
             scores_sorted_q, indices_sorted_q = torch.topk(scores_q, top_k_documents, dim=1)
             top_k_scores_list.append(scores_sorted_q)
             top_k_indices_list.append(indices_sorted_q+num_emb)
