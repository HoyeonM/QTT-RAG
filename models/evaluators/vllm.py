--- conflicted
+++ resolved
@@ -16,7 +16,7 @@
 
 class LLM:
     """
-    - relies on vllm for inference 
+    - relies on vllm for inference, directly loads the model and runs inference (no need to initiate vllm server in advance) 
     - output score for each sample is 1 (when positive word is present in llm output) or 0  (otherwise) 
     """
     def __init__(self, model_name, batch_size=1, custom_format_instruction=None, pos_word='Yes', neg_word='No', prompt="default_prompt"):
@@ -45,7 +45,6 @@
         prefix=[]
         if 'system' in self.tokenizer.chat_template:
             prefix =  [{'role': 'system',
-<<<<<<< HEAD
                 'content': self.system_prompt}]
         prefix.extend([{'role': 'user',
             'content': eval(self.prompt.user).replace(":\ ", ": ")}]
@@ -55,18 +54,6 @@
             )
 
         return self.tokenizer.apply_chat_template(prefix,  add_generation_prompt=True, tokenize=False)
-=======
-                'content': "You are an evaluation tool. Just answer by {{Yes}} or {{No}}."}]
-            prefix.extend([{'role': 'user',
-                'content': f"Here is a question, a golden answer and an AI-generated answer. Can you judge whether the AI-generated answer is correct according to the question and golden answer, simply answer Yes or No.\n Question: {question}. \ngolden answer: {answer} \n Generated answer: {prediction}"}
-                ]
-                )            
-        else:
-            prefix = [{'role': 'user',
-                'content': f"You are an evaluation tool. Just answer by {{Yes}} or {{No}}. Here is a question, a golden answer and an AI-generated answer. Judge whether the AI-generated answer is correct according to the question and golden answer, answer with {{Yes}} or {{No}}.\nQuestion: {question}.\nGolden answer: {answer}\nGenerated answer: {prediction}"}
-                ]
-        return self.tokenizer.apply_chat_template(prefix,  add_generation_prompt=True, tokenize=False) +'Response: {'
->>>>>>> e38265aa
 
     @torch.no_grad()
     def __call__(self, predictions, references, questions):
@@ -80,12 +67,7 @@
         for i in (tq:=tqdm(range(0, len(instrs), self.batch_size), desc=f'LLM evaluation with {self.model_name}...')):
             outputs = self.model.generate(instrs[i:i+self.batch_size], self.sampling_params)
             decoded = [output.outputs[0].text for output in outputs]
-<<<<<<< HEAD
-            scores.extend([ 1 if self.pos_word.lower() in rep.lower() else 0 for rep in decoded ])
-            tq.set_description(f" score: {np.mean(scores)* 100:4.1f}%")
-=======
-            scores.extend([ 1 if "yes" in rep.lower() else 0 for rep in decoded ])
-            weird.extend([ 1 if ("no" not in rep.lower() and "yes" not in rep.lower()) else 0 for rep in decoded ])
+            scores.extend([ 1 if self.pos_word in rep.lower() else 0 for rep in decoded ])
+            weird.extend([ 1 if (self.neg_word not in rep.lower() and self.pos_word not in rep.lower()) else 0 for rep in decoded ])
             tq.set_description(f"score: {np.mean(scores)* 100:4.1f}%: weird {np.mean(weird)* 100:4.1f}%")
->>>>>>> e38265aa
         return np.mean(scores), scores
