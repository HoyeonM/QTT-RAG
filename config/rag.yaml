--- conflicted
+++ resolved
@@ -14,10 +14,7 @@
 dataset_folder: 'datasets/'
 index_folder: 'indexes/'
 runs_folder: 'runs/'
-<<<<<<< HEAD
-generated_query_folder: 'generated_queries'
-experiments_folder: 'experiments/'
-=======
+generated_query_folder: 'generated_queries/'
 experiments_folder: 'experiments/'    
 
 # topk documents to retrieve, rerank and to use for generation
@@ -28,9 +25,7 @@
 
 #
 pyserini_num_threads: 20
->>>>>>> 6cb4a75a
 processing_num_proc: 40
 hydra:
     job:
-        chdir: False
-s+        chdir: False