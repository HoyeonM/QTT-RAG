--- conflicted
+++ resolved
@@ -1,14 +1,6 @@
-<<<<<<< HEAD
-# BERGEN Library
-We present BERGEN (BEnchmarking Retrieval-augmented GENeration), a library to benchmark RAG systems, focusing on question-answering (QA). Inconsistent benchmarking poses a major challenge in comparing approaches and understanding the impact of each
-=======
 # BERGEN: Benchmarking RAG
-We present a library to benchmark RAG systems, focusing on question-answering (QA). Inconsistent benchmarking poses a major challenge in comparing approaches and understanding the impact of each
->>>>>>> f56ff477
-component in a RAG pipeline.
+We present BERGEN (BEnchmarking Retrieval-augmented GENeration), a library to benchmark RAG systems, focusing on question-answering (QA). Inconsistent benchmarking poses a major challenge in comparing approaches and understanding the impact of each component in a RAG pipeline.
 BERGEN was designed to ease the reproducibility and integration of new datasets and models thanks to HuggingFace.
-
-
 
 ## Quick Start
 A RAG setup is typically a pipeline
@@ -78,12 +70,9 @@
 Indexing of the document collections will be automatically launched if needed: retrieval, reranking runs will be loaded from files if they already exist in `runs`, otherwise they will be created.  Retrieval will only be evaluated if the `query` dataset contains the field `ranking_label`.
 For details about indexing, please refer to [indexing.md](documentations/indexing.md)
 
-<<<<<<< HEAD
+
 Experiments are saved under `experiments_folder`. The experiment folder is named after the hash of the config, unless the experiment is finished the folder name will contain the prefix `tmp_`. You can provide a custom name for the experiment folder by adding `+run_name={YOUR_NAME}`. The script will be aborted if an experiment with the exact same parameters has been run before. To overwrite the experiment add `+overwrite_exp=True` as an argument.
-=======
-Experiments are saved under `experiments_folder`. The experiments folder is named after the hash of the config, unless the experiment is finished the folder name will contain the prefix `tmp_`. The script will be aborted if an experiment with the exact same parameters has been run before. 
 
->>>>>>> f56ff477
 
 - To overwrite the experiment add `+overwrite_exp=True` as an argument, due to a bug or another update in the config 
 - To overwrite an existing retrieval run, `+overwrite_run=True` as an argument.
